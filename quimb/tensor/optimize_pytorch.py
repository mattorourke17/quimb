import time
import functools

import tqdm
import numpy as np

from .tensor_core import TensorNetwork


_TORCH_DEVICE = None


def _get_torch_and_device(dev=None):
    global _TORCH_DEVICE

    if dev is not None:
        assert dev in ['cpu', 'cuda']
        import torch
        _TORCH_DEVICE = torch, dev

    elif _TORCH_DEVICE is None:
        import torch
        device = 'cuda' if torch.cuda.is_available() else 'cpu'
        _TORCH_DEVICE = torch, device

    return _TORCH_DEVICE


def variable(x):
    torch, device = _get_torch_and_device()
    return torch.tensor(x, requires_grad=True, device=device)


def constant(x):
    torch, device = _get_torch_and_device()
    return torch.tensor(x, requires_grad=False, device=device)


def variable_tn(tn):
    var_tn = tn.copy()
    var_tn.apply_to_arrays(variable)
    return var_tn


def constant_tn(tn):
    const_tn = tn.copy()
    const_tn.apply_to_arrays(constant)
    return const_tn


def parse_network_to_torch(tn, constant_tags):

    tn_torch = tn.copy()
    variables = []
    iscomplex = False

    for t in tn_torch:

        # check if tensor has any of the constant tags
        if t.tags & constant_tags:
            t.modify(data=constant(t.data))

        # treat re and im parts as separate variables
        elif issubclass(t.dtype.type, np.complexfloating):
            iscomplex = True
            raise TypeError("Torch doesn not yet support complex data types.")

        else:
            torch_data = variable(t.data)
            variables.append(torch_data)
            t.modify(data=torch_data)

    return tn_torch, variables, iscomplex


class TNOptimizer:
    """Optimize a tensor network's arrays using pytorch.

    Parameters
    ----------
    tn : TensorNetwork
        The tensor network to optimize, every tensor in this will be treated
        as a variable.
    loss_fn : callable
        The target loss function to minimize. Should accept ``tn`` (backed by
        pytorch tensors) or the output of ``norm_fn``.
    norm_fn : callable, optional
        A function to normalize ``tn`` before being passed to ``loss_fn`` and
        also to call on the final, optimized tensor network. This offers very
        general support, so it can be used
        to enforce any constraints such as normalization or unitarity. The
        penalty of using this level of generality is that all operations
        that occur within ``norm_fn`` will be added to the computation graph,
        and thus differentiated during backpropagation.
    norm_fn_scalar: callable, optional
        A function that accepts ``tn`` and computes the scalar ``x`` by which 
        to multiply each tensor in ``tn`` in order to normalize it. If ``tn``
        is normalized by simple scalar multiplication of the tensors, it is
        recommended to use this function instead of ``norm_fn``. In this case,
        the computation of ``x`` can be performed outside the scope of the
        differentiable computation graph, while only the scalar multiplication
        of each tensor by ``x`` is included in the differentiable graph. This
        can lead to reductions in cpu time and memory usage when compared
<<<<<<< HEAD
        to ``norm_fn``. Note that only one of ``norm_fn`` and ``norm_fn_scalar``
        can be specified.
=======
        to ``norm_fn``. If desired, both ``norm_fn`` and ``norm_fn_scalar`` can 
        be used at the same time to enforce general constraints on ``tn`` and 
        then normalize it with scalar multiplication. In this case, note that 
        ``norm_fn`` is applied first, and then ``norm_fn_scalar``.
>>>>>>> e2e0ae10
    loss_constants : dict_like, optional
        Extra constant arguments to supply to ``loss_fn`` and be converted to
        tensorflow constant tensors. Can be individual arrays or tensor
        networks.
    loss_kwargs : dict_like, optional
        Other kwargs to supply to ``loss_fn`` that are not arrays or tensor
        networks.
    constant_tags : sequence of str, optional
        Treat any tensors *within* ``tn`` with these tags as constant.
    optimizer : str, optional
        Which optimizer to use, default: ``'Adam'``.
        This should be an optimizer that can be found in the
        ``torch.optim`` submodule.
    learning_rate : float, optional
        The learning rate to apply to use the optimizer with. You can
        dynamically change this between ``optimize`` calls.
    loss_target : float, optional
        If supplied, stop optimizing once this loss is reached.
    device : string, optional
        Whether to use ``'cpu'`` or ``'cuda'``, default: ``None``.
        If ``None``, then gpu (``'cuda'``) will be used if it can be
        detected, otherwise ``'cpu'`` will be used.
    progbar : bool, optional
        Whether to show live progress of the optimization.


    General usage examples can be seen in the documentation 
    for ``tensor.optimize_tensorflow.TNOptimizer``.
    """


    def __init__(
        self,
        tn,
        loss_fn,
        norm_fn=None,
        norm_fn_scalar=None,
        loss_constants=None,
        loss_kwargs=None,
        constant_tags=None,
        optimizer='Adam',
        learning_rate=0.01,
        loss_target=None,
        device=None,
        progbar=True
    ):
        torch, _ = _get_torch_and_device(device)

        self.tn = tn
        self.optimizer = optimizer
        self._learning_rate = learning_rate
        self.loss_target = loss_target
        self.progbar = progbar
        self.constant_tags = (set() if constant_tags is None
                              else set(constant_tags))
<<<<<<< HEAD

        # sort out the normalization between norm_fn or norm_fn_scalar
        if norm_fn is not None and norm_fn_scalar is not None:
            raise RuntimeError("""The norm_fn and norm_fn_scalar
                               kwargs are both specified. Only
                               one can be used at a time.""")
        elif norm_fn is None and norm_fn_scalar is None:
            # use identity if no normalization required
=======
        
        if norm_fn is None:
>>>>>>> e2e0ae10
            def norm_fn(x):
                return x

        self.norm_fn = norm_fn
        self.norm_fn_scalar = norm_fn_scalar

        self.loss_constants = {}
        if loss_constants is not None:
            for k, v in loss_constants.items():
                # check if tensor network supplied
                if isinstance(v, TensorNetwork):
                    # convert it to constant pytorch TN
                    self.loss_constants[k] = constant_tn(v)
                else:
                    self.loss_constants[k] = constant(v)
        self.loss_kwargs = {} if loss_kwargs is None else dict(loss_kwargs)
        self.loss_fn = functools.partial(
            loss_fn, **self.loss_constants, **self.loss_kwargs
        )
        self.loss = None
        self._n = 0

        # make pytorch version of network and gather variables etc.
        self.tn_opt, self.variables, self.iscomplex = parse_network_to_torch(
            tn, self.constant_tags
        )

        self.optimizer = getattr(torch.optim, optimizer)(self.variables,
                                                         lr=learning_rate)

    def closure(self):
        self.optimizer.zero_grad()
<<<<<<< HEAD
        if self.norm_fn is not None:
            self.loss = self.loss_fn(self.norm_fn(self.tn_opt))
        else:
            torch, _ = _TORCH_DEVICE
            with torch.no_grad():
                fac = self.norm_fn_scalar(self.tn_opt)
            self.loss = self.loss_fn(self.tn_opt.multiply_each(fac, inplace=False))
=======
        tn = self.norm_fn(self.tn_opt)
        if self.norm_fn_scalar is not None:
            torch, _ = _TORCH_DEVICE
            with torch.no_grad():
                fac = self.norm_fn_scalar(tn)
            self.loss = self.loss_fn(tn.multiply_each(fac, inplace=False))
        else:
            self.loss = self.loss_fn(tn)
>>>>>>> e2e0ae10
        self.loss.backward()
        return self.loss

    @property
    def learning_rate(self):
        return self._learning_rate

    @learning_rate.setter
    def learning_rate(self, lr):
        for param_group in self.optimizer.param_groups:
            param_group['lr'] = lr

    @property
    def nevals(self):
        """The number of gradient evaluations.
        """
        return self._n

    def _maybe_start_timer(self, max_time):
        if max_time is None:
            return
        else:
            self._time_start = time.time()

    def _time_should_stop(self, max_time):
        if max_time is None:
            return False
        else:
            return (time.time() - self._time_start) > max_time

    def _get_tn_opt_numpy(self):
<<<<<<< HEAD
        if self.norm_fn is not None:
            tn_opt_numpy = self.norm_fn(self.tn_opt)
        else:
            torch, _ = _TORCH_DEVICE
            with torch.no_grad():
                fac = self.norm_fn_scalar(self.tn_opt)
            tn_opt_numpy = self.tn_opt.multiply_each(fac, inplace=False)
=======
        tn_opt_numpy = self.norm_fn(self.tn_opt)
        if self.norm_fn_scalar is not None:
            torch, _ = _TORCH_DEVICE
            with torch.no_grad():
                fac = self.norm_fn_scalar(tn_opt_numpy)
            tn_opt_numpy.multiply_each_(fac)
>>>>>>> e2e0ae10
        tn_opt_numpy.apply_to_arrays(lambda x: x.cpu().detach().numpy())
        return tn_opt_numpy

    def optimize(self, max_steps, max_time=None):

        # perform the optimization with live progress
        pbar = tqdm.tqdm(total=max_steps, disable=not self.progbar)
        self._maybe_start_timer(max_time)
        try:
            for _ in range(max_steps):
                if self.progbar is False:
                    t0 = time.time()
                self.optimizer.step(self.closure)
                pbar.set_description(f"{self.loss}")
                pbar.update()
                self._n += 1

                if self.progbar is False:
                    t1 = time.time()
                    print('loss = {}, iter time = {}'.format(self.loss, t1-t0))

                # check if there is a target loss we have reached
                if (self.loss_target is not None):
                    if self.loss < self.loss_target:
                        break
                if self._time_should_stop(max_time):
                    break

                pbar.set_description(f"{self.loss}")

        except Exception as excpt:
            if not isinstance(excpt, KeyboardInterrupt):
                print(excpt)
                raise excpt
        finally:
            pbar.close()

        return self._get_tn_opt_numpy()<|MERGE_RESOLUTION|>--- conflicted
+++ resolved
@@ -93,7 +93,7 @@
         that occur within ``norm_fn`` will be added to the computation graph,
         and thus differentiated during backpropagation.
     norm_fn_scalar: callable, optional
-        A function that accepts ``tn`` and computes the scalar ``x`` by which 
+        A function that accepts ``tn`` and computes the scalar ``x`` by which
         to multiply each tensor in ``tn`` in order to normalize it. If ``tn``
         is normalized by simple scalar multiplication of the tensors, it is
         recommended to use this function instead of ``norm_fn``. In this case,
@@ -101,15 +101,10 @@
         differentiable computation graph, while only the scalar multiplication
         of each tensor by ``x`` is included in the differentiable graph. This
         can lead to reductions in cpu time and memory usage when compared
-<<<<<<< HEAD
-        to ``norm_fn``. Note that only one of ``norm_fn`` and ``norm_fn_scalar``
-        can be specified.
-=======
-        to ``norm_fn``. If desired, both ``norm_fn`` and ``norm_fn_scalar`` can 
-        be used at the same time to enforce general constraints on ``tn`` and 
-        then normalize it with scalar multiplication. In this case, note that 
+        to ``norm_fn``. If desired, both ``norm_fn`` and ``norm_fn_scalar`` can
+        be used at the same time to enforce general constraints on ``tn`` and
+        then normalize it with scalar multiplication. In this case, note that
         ``norm_fn`` is applied first, and then ``norm_fn_scalar``.
->>>>>>> e2e0ae10
     loss_constants : dict_like, optional
         Extra constant arguments to supply to ``loss_fn`` and be converted to
         tensorflow constant tensors. Can be individual arrays or tensor
@@ -136,7 +131,7 @@
         Whether to show live progress of the optimization.
 
 
-    General usage examples can be seen in the documentation 
+    General usage examples can be seen in the documentation
     for ``tensor.optimize_tensorflow.TNOptimizer``.
     """
 
@@ -165,19 +160,8 @@
         self.progbar = progbar
         self.constant_tags = (set() if constant_tags is None
                               else set(constant_tags))
-<<<<<<< HEAD
-
-        # sort out the normalization between norm_fn or norm_fn_scalar
-        if norm_fn is not None and norm_fn_scalar is not None:
-            raise RuntimeError("""The norm_fn and norm_fn_scalar
-                               kwargs are both specified. Only
-                               one can be used at a time.""")
-        elif norm_fn is None and norm_fn_scalar is None:
-            # use identity if no normalization required
-=======
-        
+
         if norm_fn is None:
->>>>>>> e2e0ae10
             def norm_fn(x):
                 return x
 
@@ -210,15 +194,6 @@
 
     def closure(self):
         self.optimizer.zero_grad()
-<<<<<<< HEAD
-        if self.norm_fn is not None:
-            self.loss = self.loss_fn(self.norm_fn(self.tn_opt))
-        else:
-            torch, _ = _TORCH_DEVICE
-            with torch.no_grad():
-                fac = self.norm_fn_scalar(self.tn_opt)
-            self.loss = self.loss_fn(self.tn_opt.multiply_each(fac, inplace=False))
-=======
         tn = self.norm_fn(self.tn_opt)
         if self.norm_fn_scalar is not None:
             torch, _ = _TORCH_DEVICE
@@ -227,7 +202,6 @@
             self.loss = self.loss_fn(tn.multiply_each(fac, inplace=False))
         else:
             self.loss = self.loss_fn(tn)
->>>>>>> e2e0ae10
         self.loss.backward()
         return self.loss
 
@@ -259,22 +233,12 @@
             return (time.time() - self._time_start) > max_time
 
     def _get_tn_opt_numpy(self):
-<<<<<<< HEAD
-        if self.norm_fn is not None:
-            tn_opt_numpy = self.norm_fn(self.tn_opt)
-        else:
-            torch, _ = _TORCH_DEVICE
-            with torch.no_grad():
-                fac = self.norm_fn_scalar(self.tn_opt)
-            tn_opt_numpy = self.tn_opt.multiply_each(fac, inplace=False)
-=======
         tn_opt_numpy = self.norm_fn(self.tn_opt)
         if self.norm_fn_scalar is not None:
             torch, _ = _TORCH_DEVICE
             with torch.no_grad():
                 fac = self.norm_fn_scalar(tn_opt_numpy)
             tn_opt_numpy.multiply_each_(fac)
->>>>>>> e2e0ae10
         tn_opt_numpy.apply_to_arrays(lambda x: x.cpu().detach().numpy())
         return tn_opt_numpy
 
